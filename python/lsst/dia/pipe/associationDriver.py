import numpy as np

import lsst.afw.table as afwTable
import lsst.afw.image as afwImage
import lsst.afw.geom as afwGeom
import lsst.afw.detection as afwDet

from lsst.pex.config import Config, Field, ConfigurableField
from lsst.pipe.base import ArgumentParser, TaskRunner
from lsst.ctrl.pool.parallel import BatchPoolTask
from lsst.ctrl.pool.pool import Pool, abortOnError
from lsst.pipe.drivers.utils import getDataRef, TractDataIdContainer
from lsst.pipe.tasks.coaddBase import getSkyInfo, WcsSelectImagesTask
from lsst.pipe.tasks.coaddBase import SelectDataIdContainer
from lsst.pipe.base import Struct

from .simple_association import SimpleAssociationTask

__all__ = ("AssociationDriverConfig", "AssociationDriverTask")


class AssociationDriverConfig(Config):
    coaddName = Field(dtype=str, default="deep", doc="Name of coadd")
    maxFootprintArea = Field(dtype=int, default=5000, doc="Maximum area of footprints")
    defaultFootprintRadius = Field(
        dtype=int, default=40,
        doc="Use this radius to define the footprint if too large")
    associator = ConfigurableField(
        target=SimpleAssociationTask,
        doc="Task used to associate DiaSources with DiaObjects.",
    )
    ccdKey = Field(dtype=str, default='detector', doc="Name of ccd to give to butler")
    select = ConfigurableField(
        doc="Image selection subtask.",
        target=WcsSelectImagesTask,
    )


class AssociationDriverTaskRunner(TaskRunner):
    """TaskRunner for running AssociationDriver Task.

    This is similar to the lsst.pipe.drivers.multiBandDriver runner
    except with no reuse outputs option.
    """

    def __init__(self, TaskClass, parsedCmd, doReturnResults=False):
        TaskRunner.__init__(self, TaskClass, parsedCmd, doReturnResults)

    def makeTask(self, parsedCmd=None, args=None):
        """A variant of the base version that passes a butler argument to the task's constructor
        parsedCmd or args must be specified.
        """
        if parsedCmd is not None:
            butler = parsedCmd.butler
        elif args is not None:
            dataRefList, kwargs = args
            butler = dataRefList[0].butlerSubset.butler
        else:
            raise RuntimeError("parsedCmd or args must be specified")
        return self.TaskClass(config=self.config, log=self.log, butler=butler)

    @staticmethod
    def getTargetList(parsedCmd, **kwargs):
        return TaskRunner.getTargetList(parsedCmd, selectDataList=parsedCmd.selectId.dataList, **kwargs)


def unpickle(factory, args, kwargs):
    """Unpickle something by calling a factory"""
    return factory(*args, **kwargs)


def _makeGetSchemaCatalogs(datasetSuffix):
    """Construct a getSchemaCatalogs instance method
    datasetSuffix:  Suffix of dataset name, e.g., "src" for "deepCoadd_src"
    """

    def getSchemaCatalogs(self):
        """Return a dict of empty catalogs for each catalog dataset produced by this task."""
        src = afwTable.SourceCatalog(self.schema)
        if hasattr(self, "algMetadata"):
            src.getTable().setMetadata(self.algMetadata)
        return {self.config.coaddName + "Diff_" + datasetSuffix: src}
    return getSchemaCatalogs


class AssociationDriverTask(BatchPoolTask):
    """Multi-node driver for multiband processing"""
    ConfigClass = AssociationDriverConfig
    _DefaultName = "associationDriver"
    RunnerClass = AssociationDriverTaskRunner
    getSchemaCatalogs = _makeGetSchemaCatalogs("diaObject")

    def __init__(self, butler=None, **kwargs):
        """!
        @param[in] butler: the butler can be used to retrieve schema or passed to the refObjLoader
            constructor in case it is needed.
        """
        BatchPoolTask.__init__(self, **kwargs)
        self.butler = butler
        self.makeSubtask("associator")
        self.makeSubtask("select")
        self.schema = afwTable.SourceTable.makeMinimalSchema()

    def __reduce__(self):
        """Pickler"""
        return unpickle, (self.__class__, [], dict(config=self.config, name=self._name,
                                                   parentTask=self._parentTask, log=self.log,
                                                   butler=self.butler))

    @classmethod
    def _makeArgumentParser(cls, *args, **kwargs):
        kwargs.pop("doBatch", False)
        parser = ArgumentParser(name=cls._DefaultName, *args, **kwargs)
        parser.add_id_argument("--id", "deepCoadd",
                               help="data ID, e.g. --id tract=12345 patch=1,2 filter=g^r^i",
                               ContainerClass=TractDataIdContainer)
        parser.add_id_argument("--selectId", "deepDiff_differenceExp",
                               help="data ID, e.g. --selectId visit=6789 ccd=0..9",
                               ContainerClass=SelectDataIdContainer)
        return parser

    @classmethod
    def batchWallTime(cls, time, parsedCmd, numCpus):
        """!Return walltime request for batch job

        @param time: Requested time per iteration
        @param parsedCmd: Results of argument parsing
        @param numCores: Number of cores
        """
        numTargets = 0
        for refList in parsedCmd.id.refList:
            numTargets += len(refList)
        return time*numTargets/float(numCpus)

    @abortOnError
    def runDataRef(self, patchRefList, selectDataList=[]):
        """!Run association processing on coadds

        Only the master node runs this method.

        @param patchRefList:  Data references to run measurement
        """
        for patchRef in patchRefList:
            if patchRef:
                butler = patchRef.getButler()
                break
        else:
            raise RuntimeError("No valid patches")
        pool = Pool("all")
        pool.cacheClear()
        pool.storeSet(butler=butler)

        # Group all filters by patch
        patches = {}
        tract = None
        for patchRef in patchRefList:
            dataId = patchRef.dataId
            if tract is None:
                tract = dataId["tract"]
            else:
                assert tract == dataId["tract"]

            patch = dataId["patch"]
            if patch not in patches:
                patches[patch] = []
            patches[patch].append(dataId)

        pool.map(self.runAssociation, patches.values(), selectDataList)

    def catalogGenerator(self, cache, dataRefList, selectDataList=[]):
        """! Get a generator of difference images from the visit catalof for each datRef
        """
        for dataRef in dataRefList:
            try:
                calexp = dataRef.get(f"{self.config.coaddName}Coadd_calexp")
            except Exception:
                self.log.info('Cannot coadd read data for %s' % (dataRef.dataId))
                continue

            visitCatalog = calexp.getInfo().getCoaddInputs().ccds
            for visitRec in visitCatalog:

                visit = visitRec.get('visit')
                ccd = visitRec.get('ccd')
                dataId = {"visit": visit, self.config.ccdKey: ccd}
                try:
                    exp = cache.butler.get(f"{self.config.coaddName}Diff_differenceExp", dataId)
                    src = cache.butler.get(f"{self.config.coaddName}Diff_diaSrc", dataId)
                except Exception as e:
                    self.log.debug('Cannot read difference data for %d %d. skipping %s' % (visit, ccd, e))
                    continue
                data = Struct(visit=visit, ccd=ccd, exp=exp, src=src,
                              filter=dataRef.dataId['filter'])
                yield data

    def idListGenerator(self, cache, dataRefList, selectDataList=[]):
        """! Get a generator of difference images from the selectDataList
        """
        skyInfo = getSkyInfo(coaddName=self.config.coaddName, patchRef=dataRefList[0])
        diffExpRefList = self.selectExposures(dataRefList[0], skyInfo, selectDataList=selectDataList)
        for dataRef in diffExpRefList:
            try:
                exp = dataRef.get(f"{self.config.coaddName}Diff_differenceExp")
                src = dataRef.get(f"{self.config.coaddName}Diff_diaSrc")
            except Exception as e:
                self.log.debug('Cannot read data for %d %d. skipping %s' % (dataRef.dataId['visit'],
                                                                            dataRef.dataId['ccd'], e))
                continue
            data = Struct(visit=dataRef.dataId['visit'],
                          ccd=dataRef.dataId[self.config.ccdKey],
                          filter=dataRef.dataId['filter'], exp=exp, src=src)
            yield data

    def runAssociation(self, cache, dataIdList, selectDataList):
        """! Run association on a patch
        For all of the visits that overlap this patch in the band create a DIAObject
        catalog.  Only the objects in the non-overlaping area of the tract and patch
        are included.
        """
        dataRefList = [getDataRef(cache.butler, dataId, self.config.coaddName + "Coadd_calexp") for
                       dataId in dataIdList]

        # We need the WCS for the patch, so we can use the first entry in the dataIdList
        dataRef = dataRefList[0]
        skyInfo = getSkyInfo(coaddName=self.config.coaddName, patchRef=dataRef)
        try:
            calexp = dataRef.get(f"{self.config.coaddName}Coadd_calexp")
        except Exception:
            self.log.info('Cannot read coadd data for %s' % (dataRef.dataId))
            return

        coaddWcs = calexp.getWcs()
        innerPatchBox = afwGeom.Box2D(skyInfo.patchInfo.getInnerBBox())

        expBits = dataRef.get("deepMergedCoaddId_bits")
        expId = int(dataRef.get("deepMergedCoaddId"))
        idFactory = afwTable.IdFactory.makeSource(expId, 64 - expBits)

        if len(selectDataList) == 0:
            differenceImages = self.catalogGenerator
        else:
            differenceImages = self.idListGenerator

        initializeSelector = False
        for diffIm in differenceImages(cache, dataRefList, selectDataList):

            if initializeSelector is False:
                self.associator.initialize(diffIm.src.schema, idFactory)
                initializeSelector = True

<<<<<<< HEAD
            srcWcs = diffIm.exp.getWcs()
            mask = np.array(
                [innerPatchBox.contains(coaddWcs.skyToPixel(srcWcs.pixelToSky(a.getCentroid())))
                 for a in diffIm.src],
                dtype=bool
            )

            src = diffIm.src[mask]
            if len(src) == 0:
                continue

            self.log.info('Reading difference image %d %d, %s with %d possible sources' %
                          (diffIm.visit, diffIm.ccd, diffIm.filter, len(src)))

            footprints = []
            region = calexp.getBBox(afwImage.PARENT)
            for ii, rec in enumerate(src):
                # transformations on large footprints can take a long time
                # We truncate the footprint since we will rarely be interested
                # in such large footprints
                if rec.getFootprint().getArea() > self.config.maxFootprintArea:
                    spans = afwGeom.SpanSet.fromShape(self.config.defaultFootprintRadius,
                                                      afwGeom.Stencil.CIRCLE,
                                                      afwGeom.Point2I(rec.getCentroid()))
                    foot = afwDet.Footprint(spans)
                    foot.addPeak(int(rec.getX()), int(rec.getY()), 1)
                else:
                    foot = rec.getFootprint()
                footprints.append(foot.transform(srcWcs, coaddWcs, region))

            self.associator.addCatalog(src, diffIm.filter, diffIm.visit, diffIm.ccd, footprints)
=======
                # Found some objects that were not contained in their own footprint.
                # Skip them for now
                isGood = np.array(
                    [rec.getFootprint().contains(afwGeom.Point2I(rec.getCentroid()))
                     for rec in src]
                )

                src = src[isGood]

                self.log.info('Reading difference image %d %d, %s with %d possible sources' %
                              (visit, ccd, dataRef.dataId['filter'], len(src)))

                footprints = []
                region = calexp.getBBox(afwImage.PARENT)
                for ii, rec in enumerate(src):
                    # transformations on large footprints can take a long time
                    # We truncate the footprint since we will rarely be interested
                    # in such large footprints
                    if rec.getFootprint().getArea() > self.config.maxFootprintArea:
                        spans = afwGeom.SpanSet.fromShape(self.config.defaultFootprintRadius,
                                                          afwGeom.Stencil.CIRCLE,
                                                          afwGeom.Point2I(rec.getCentroid()))
                        foot = afwDet.Footprint(spans)
                        foot.addPeak(int(rec.getX()), int(rec.getY()), 1)
                    else:
                        foot = rec.getFootprint()
                    footprints.append(foot.transform(srcWcs, coaddWcs, region))
                self.associator.addCatalog(src, band, visit, ccd, footprints)
>>>>>>> 431468e9

        result = self.associator.finalize(idFactory)

        if len(dataRefList) > 0 and result is not None:
            dataRefList[0].put(result, self.config.coaddName + 'Diff_diaObject')
            self.log.info('Total objects found %d' % len(result))

    def selectExposures(self, patchRef, skyInfo=None, selectDataList=[]):
        """!
        @brief Select exposures to associate
        Get the corners of the bbox supplied in skyInfo using @ref afwGeom.Box2D and convert the pixel
        positions of the bbox corners to sky coordinates using @ref skyInfo.wcs.pixelToSky. Use the
        @ref WcsSelectImagesTask_ "WcsSelectImagesTask" to select exposures that lie inside the patch
        indicated by the dataRef.
        @param[in] patchRef  data reference for sky map patch. Must include keys "tract", "patch",
                             plus the camera-specific filter key (e.g. "filter" or "band")
        @param[in] skyInfo   geometry for the patch; output from getSkyInfo
        @return    a list of science exposures to coadd, as butler data references
        """
        if skyInfo is None:
            skyInfo = self.getSkyInfo(patchRef)
        cornerPosList = afwGeom.Box2D(skyInfo.bbox).getCorners()
        coordList = [skyInfo.wcs.pixelToSky(pos) for pos in cornerPosList]
        return self.select.runDataRef(patchRef, coordList, selectDataList=selectDataList).dataRefList

    def writeMetadata(self, dataRef):
        """We don't collect any metadata, so skip"""
        pass

    def _getConfigName(self):
        """!Return the name of the config dataset.  Forces config comparison from run-to-run
        """
        return "associationDriver_config"

    def _getMetadataName(self):
        """!Return the name of the metadata dataset.  Forced metadata to be saved
        """
        return "associationDriver_metadata"<|MERGE_RESOLUTION|>--- conflicted
+++ resolved
@@ -248,13 +248,18 @@
                 self.associator.initialize(diffIm.src.schema, idFactory)
                 initializeSelector = True
 
-<<<<<<< HEAD
             srcWcs = diffIm.exp.getWcs()
-            mask = np.array(
+            isInside = np.array(
                 [innerPatchBox.contains(coaddWcs.skyToPixel(srcWcs.pixelToSky(a.getCentroid())))
                  for a in diffIm.src],
                 dtype=bool
             )
+
+            isGood = np.array(
+                [rec.getFootprint().contains(afwGeom.Point2I(rec.getCentroid()))
+                 for rec in diffIm.src]
+            )
+            mask = (isInside) & (isGood)
 
             src = diffIm.src[mask]
             if len(src) == 0:
@@ -280,36 +285,6 @@
                 footprints.append(foot.transform(srcWcs, coaddWcs, region))
 
             self.associator.addCatalog(src, diffIm.filter, diffIm.visit, diffIm.ccd, footprints)
-=======
-                # Found some objects that were not contained in their own footprint.
-                # Skip them for now
-                isGood = np.array(
-                    [rec.getFootprint().contains(afwGeom.Point2I(rec.getCentroid()))
-                     for rec in src]
-                )
-
-                src = src[isGood]
-
-                self.log.info('Reading difference image %d %d, %s with %d possible sources' %
-                              (visit, ccd, dataRef.dataId['filter'], len(src)))
-
-                footprints = []
-                region = calexp.getBBox(afwImage.PARENT)
-                for ii, rec in enumerate(src):
-                    # transformations on large footprints can take a long time
-                    # We truncate the footprint since we will rarely be interested
-                    # in such large footprints
-                    if rec.getFootprint().getArea() > self.config.maxFootprintArea:
-                        spans = afwGeom.SpanSet.fromShape(self.config.defaultFootprintRadius,
-                                                          afwGeom.Stencil.CIRCLE,
-                                                          afwGeom.Point2I(rec.getCentroid()))
-                        foot = afwDet.Footprint(spans)
-                        foot.addPeak(int(rec.getX()), int(rec.getY()), 1)
-                    else:
-                        foot = rec.getFootprint()
-                    footprints.append(foot.transform(srcWcs, coaddWcs, region))
-                self.associator.addCatalog(src, band, visit, ccd, footprints)
->>>>>>> 431468e9
 
         result = self.associator.finalize(idFactory)
 
