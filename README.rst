--- conflicted
+++ resolved
@@ -125,12 +125,11 @@
 
 The FWHM values are specified in pixels.
 
-<<<<<<< HEAD
+
 Using multiple tracts for templates when doing difference imaging
 -------------------------------------------------------------------
 By default the LSST difference imaging software will only get the template from a single tract.  If the overlap area between tracts is more than the size of a CCD then this is not an issue, however if the overlap area is small then some CCDs will not have complete template coverage.  'dia_pipe' includes an alternate template routine that will get all overlapping tracts for a given CCD.  In the region of overlap the template (and PSF) will be an average of the overlaping tracts.  To enable this algorithm with imageDifferenceDriver::
 
     from lsst.dia.pipe.getMultiTractTemplate import GetCoaddAsMultiTractTemplateTask
     config.imageDifference.getTemplate.retarget(GetCoaddAsMultiTractTemplateTask)
-=======
->>>>>>> 553dbc40
+
